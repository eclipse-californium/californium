/*******************************************************************************
 * Copyright (c) 2015 Institute for Pervasive Computing, ETH Zurich and others.
 * 
 * All rights reserved. This program and the accompanying materials
 * are made available under the terms of the Eclipse Public License v2.0
 * and Eclipse Distribution License v1.0 which accompany this distribution.
 * 
 * The Eclipse Public License is available at
 *    http://www.eclipse.org/legal/epl-v20.html
 * and the Eclipse Distribution License is available at
 *    http://www.eclipse.org/org/documents/edl-v10.html.
 * 
 * Contributors:
 *    Matthias Kovatsch - creator and main architect
 *    Martin Lanter - architect and re-implementation
 *    Dominique Im Obersteg - parsers and initial implementation
 *    Daniel Pauli - parsers and initial implementation
 *    Kai Hudalla - logging
 *    Achim Kraus (Bosch Software Innovations GmbH) - make getOthers() public.
 *                                                    issue #286
 *    Achim Kraus (Bosch Software Innovations GmbH) - Include size1 and size2
 *                                                    in clone and clear
 *                                                    issue #815
 ******************************************************************************/
package org.eclipse.californium.core.coap;

import java.util.ArrayList;
import java.util.Arrays;
import java.util.Collections;
import java.util.Iterator;
import java.util.LinkedList;
import java.util.List;

<<<<<<< HEAD
import org.eclipse.californium.core.coap.CoAP.SignalingCode;
import org.eclipse.californium.core.coap.OptionNumberRegistry.CustomOptionNumberRegistry;
=======
import org.eclipse.californium.core.coap.option.IntegerOptionDefinition;
import org.eclipse.californium.core.coap.option.OptionDefinition;
import org.eclipse.californium.core.coap.option.StandardOptionRegistry;
>>>>>>> 261defe6
import org.eclipse.californium.elements.util.Bytes;

/**
 * {@code OptionSet} is a collection of all options of a request or a response.
 * {@code OptionSet} provides methods to add, remove and modify all options
 * defined in the CoAP, blockwise CoAP, observing CoAP and supports arbitrary
 * defined options.
 * <p>
 * Native format of a {@code CoAP} options include its number and value. More
 * detailed format documentation of number and value format, see {@link Option}.
 * <p>
 * <b>NOTE:</b> {@code CoAP} defines {@code If-None-Match} option as empty, thus
 * using {@link Option} to inspect its {@code value} is meaningless. Either use
 * {@link Option} to check if this particular option exists or use method
 * {@link #hasIfNoneMatch()} in this class. Other option relationships between
 * {@code OptionSet} and {@link Option} may have little differences like
 * {@code Content-Format} and {@code Accept} whose methods
 * {@link #getContentFormat()} and {@link #getAccept()} will return
 * {@link MediaTypeRegistry#UNDEFINED} if option is not present. This generally
 * means that user may want to check if option actually exists before naively
 * trying to use these values.
 * <p>
 * Notice that this class is not entirely thread-safe: hasObserve =&gt; (int)
 * getObserve()
 * 
 * @see Option
 */
public final class OptionSet {

	private static final int MAX_OBSERVE_NO = (1 << 24) - 1;
	/*
	 * Options defined by the CoAP protocol
	 */
	private List<byte[]> if_match_list;
	private String uri_host;
	private List<byte[]> etag_list;
	private boolean if_none_match; // true if option is set
	private Integer uri_port; // null if no port is explicitly defined
	private List<String> location_path_list;
	private List<String> uri_path_list;
	private Integer content_format;
	private Long max_age; // (0-4 bytes)
	private List<String> uri_query_list;
	private UriQueryParameter uri_query_parameter;
	private Integer accept;
	private List<String> location_query_list;
	private String proxy_uri;
	private String proxy_scheme;
	private BlockOption block1;
	private BlockOption block2;
	private Integer size1;
	private Integer size2;
	private Integer observe;
	private byte[] oscore;
	private NoResponseOption no_response;

	// Arbitrary options
	private List<Option> others;

	/**
	 * Creates an empty set of options.
	 * <p>
	 * Once a list is touched and constructed it must never become null again.
	 * Non-lists can be null though.
	 */
	public OptionSet() {
		if_match_list = null; // new LinkedList<byte[]>();
		uri_host = null; // from sender
		etag_list = null; // new LinkedList<byte[]>();
		if_none_match = false;
		uri_port = null; // from sender
		location_path_list = null; // new LinkedList<String>();
		uri_path_list = null; // new LinkedList<String>();
		content_format = null;
		max_age = null;
		uri_query_list = null; // new LinkedList<String>();
		uri_query_parameter = null;
		accept = null;
		location_query_list = null; // new LinkedList<String>();
		proxy_uri = null;
		proxy_scheme = null;
		block1 = null;
		block2 = null;
		size1 = null;
		size2 = null;
		observe = null;
		oscore = null;
		no_response = null;

		others = null; // new LinkedList<>();
	}

	/**
	 * Creates a deep copy of existing options.
	 * 
	 * @param origin the existing options to be copied
	 */
	public OptionSet(OptionSet origin) {
		if (origin == null) {
			throw new NullPointerException("option set must not be null!");
		}
		if_match_list = copyList(origin.if_match_list);
		uri_host = origin.uri_host;
		etag_list = copyList(origin.etag_list);
		if_none_match = origin.if_none_match;
		uri_port = origin.uri_port;
		location_path_list = copyList(origin.location_path_list);
		uri_path_list = copyList(origin.uri_path_list);
		content_format = origin.content_format;
		max_age = origin.max_age;
		uri_query_list = copyList(origin.uri_query_list);
		uri_query_parameter = origin.uri_query_parameter;
		accept = origin.accept;
		location_query_list = copyList(origin.location_query_list);
		proxy_uri = origin.proxy_uri;
		proxy_scheme = origin.proxy_scheme;

		block1 = origin.block1;
		block2 = origin.block2;

		size1 = origin.size1;
		size2 = origin.size2;
		observe = origin.observe;
		if (origin.oscore != null) {
			oscore = origin.oscore.clone();
		}
		no_response = origin.no_response;
		others = copyList(origin.others);
	}

	/**
	 * Clears all options.
	 */
	public void clear() {
		if (if_match_list != null)
			if_match_list.clear();
		uri_host = null;
		if (etag_list != null)
			etag_list.clear();
		if_none_match = false;
		uri_port = null;
		if (location_path_list != null)
			location_path_list.clear();
		if (uri_path_list != null)
			uri_path_list.clear();
		content_format = null;
		max_age = null;
		if (uri_query_list != null) {
			uri_query_list.clear();
			uri_query_parameter = null;
		}
		accept = null;
		if (location_query_list != null)
			location_query_list.clear();
		proxy_uri = null;
		proxy_scheme = null;
		block1 = null;
		block2 = null;
		size1 = null;
		size2 = null;
		observe = null;
		oscore = null;
		no_response = null;
		if (others != null)
			others.clear();
	}

	/**
	 * Copies the specified list.
	 * 
	 * @param <T> the generic type
	 * @param list the list
	 * @return a copy of the list
	 */
	private <T> List<T> copyList(List<T> list) {
		if (list == null)
			return null;
		else
			return new LinkedList<T>(list);
	}

	/////////////////////// Getter and Setter ///////////////////////

	/**
	 * Gets the list of If-Match ETags.
	 * <p>
	 * The OptionSet uses lazy initialization for this list.
	 * 
	 * @return the list of If-Match ETags
	 */
	public List<byte[]> getIfMatch() {
		synchronized (this) {
			if (if_match_list == null)
				if_match_list = new LinkedList<byte[]>();
		}
		return if_match_list;
	}

	/**
	 * Gets the number of If-Match options.
	 * 
	 * @return the count
	 */
	public int getIfMatchCount() {
		return getIfMatch().size();
	}

	/**
	 * Checks if the If-Match options contain the given ETag.
	 * <p>
	 * This method can be used by a server to handle a conditional request. When
	 * called, the method assumes the resource does exist, so that an empty
	 * If-Match option will match. The passed ETag should be the one by the
	 * server denoting the current resource state.
	 * 
	 * @param check the ETag of the current resource state
	 * @return {@code true}, if ETag matches or message contains an empty
	 *         If-Match option
	 */
	public boolean isIfMatch(byte[] check) {

		// if no If-Match option is present, conditional update is allowed
		if (if_match_list == null)
			return true;

		for (byte[] etag : if_match_list) {
			// an empty If-Match option checks for existence of the resource
			if (etag.length == 0)
				return true;
			if (Arrays.equals(etag, check))
				return true;
		}
		return false;
	}

	/**
	 * Adds an ETag to the If-Match options.
	 * <p>
	 * A byte array of size 0 adds an empty If-Match option, which checks for
	 * existence of the targeted resource.
	 * 
	 * @param etag the If-Match ETag to add
	 * @return this OptionSet for a fluent API.
	 * @throws NullPointerException if the etag is {@code null}
	 * @throws IllegalArgumentException if the etag has more than 8 bytes.
	 */
	public OptionSet addIfMatch(byte[] etag) {
		checkOptionValue(StandardOptionRegistry.IF_MATCH, etag);
		getIfMatch().add(etag);
		return this;
	}

	/**
	 * Removes a specific ETag from the If-Match options.
	 * 
	 * @param etag the If-Match ETag to remove
	 * @return this OptionSet for a fluent API.
	 */
	public OptionSet removeIfMatch(byte[] etag) {
		getIfMatch().remove(etag);
		return this;
	}

	/**
	 * Removes all If-Match options.
	 * 
	 * @return this OptionSet for a fluent API.
	 */
	public OptionSet clearIfMatchs() {
		getIfMatch().clear();
		return this;
	}

	/**
	 * Gets the string value of the Uri-Host option.
	 * 
	 * @return the Uri-Host, or {@code null}, if the option is not present
	 */
	public String getUriHost() {
		return uri_host;
	}

	/**
	 * Checks if the Uri-Host option is present.
	 * 
	 * @return {@code true}, if present
	 */
	public boolean hasUriHost() {
		return uri_host != null;
	}

	/**
	 * Sets the Uri-Host option.
	 * 
	 * @param host the Uri-Host value to set.
	 * @return this OptionSet for a fluent API.
	 * @throws NullPointerException if the host is {@code null}
	 * @throws IllegalArgumentException if the host has less than 1 or more than
	 *             255 bytes.
	 */
	public OptionSet setUriHost(String host) {
		checkOptionValue(StandardOptionRegistry.URI_HOST, host);
		this.uri_host = host;
		return this;
	}

	/**
	 * Removes the Uri-Host option.
	 * 
	 * @return this OptionSet for a fluent API.
	 */
	public OptionSet removeUriHost() {
		this.uri_host = null;
		return this;
	}

	/**
	 * Gets the list of ETags.
	 * <p>
	 * In a response, there MUST only be one ETag that defines the payload or
	 * the resource given through the Location-* options. In a request, there
	 * can be multiple ETags for validation. The OptionSet uses lazy
	 * initialization for this list.
	 * 
	 * @return the list of ETags
	 */
	public List<byte[]> getETags() {
		synchronized (this) {
			if (etag_list == null)
				etag_list = new LinkedList<byte[]>();
		}
		return etag_list;
	}

	/**
	 * Gets the number of ETag options.
	 * 
	 * @return the count
	 */
	public int getETagCount() {
		return getETags().size();
	}

	/**
	 * Checks if the ETag options contain the passed ETag.
	 * <p>
	 * This can be used by a server to respond to a validation request. The
	 * passed ETag should be the one by the server denoting the current resource
	 * state.
	 * 
	 * @param check the ETag of the current resource state
	 * @return {@code true}, if ETag is included
	 */
	public boolean containsETag(byte[] check) {
		if (etag_list == null)
			return false;
		for (byte[] etag : etag_list) {
			if (Arrays.equals(etag, check))
				return true;
		}
		return false;
	}

	/**
	 * Adds an ETag to the ETag options.
	 * 
	 * @param etag the ETag to add
	 * @return this OptionSet for a fluent API.
	 * @throws NullPointerException if the etag is {@code null}
	 * @throws IllegalArgumentException if the etag has less than 1 or more than
	 *             8 bytes.
	 */
	public OptionSet addETag(byte[] etag) {
		checkOptionValue(StandardOptionRegistry.ETAG, etag);
		if (!containsETag(etag)) {
			getETags().add(etag.clone());
		}
		return this;
	}

	/**
	 * Removes a specific ETag from the ETag options.
	 * 
	 * @param etag the ETag to remove
	 * @return this OptionSet for a fluent API.
	 * @throws NullPointerException if the etag is {@code null}
	 * @throws IllegalArgumentException if the etag has less than 1 or more than
	 *             8 bytes.
	 */
	public OptionSet removeETag(byte[] etag) {
		checkOptionValue(StandardOptionRegistry.ETAG, etag);
		if (etag_list != null) {
			for (int index = 0; index < etag_list.size(); ++index) {
				if (Arrays.equals(etag_list.get(index), etag)) {
					etag_list.remove(index);
					break;
				}
			}
		}
		return this;
	}

	/**
	 * Removes all ETag options.
	 * 
	 * @return this OptionSet for a fluent API.
	 */
	public OptionSet clearETags() {
		getETags().clear();
		return this;
	}

	/**
	 * Checks if the If-None-Match option is present.
	 * 
	 * @return {@code true}, if present
	 */
	public boolean hasIfNoneMatch() {
		return if_none_match;
	}

	/**
	 * Sets or unsets the If-None-Match option.
	 * 
	 * @param present the presence of the option
	 * @return this OptionSet for a fluent API.
	 */
	public OptionSet setIfNoneMatch(boolean present) {
		if_none_match = present;
		return this;
	}

	/**
	 * Gets the uint value of the Uri-Port option.
	 * 
	 * @return the Uri-Port value or null if the option is not present
	 */
	public Integer getUriPort() {
		return uri_port;
	}

	/**
	 * Checks if the Uri-Port option is present.
	 * 
	 * @return {@code true}, if present
	 */
	public boolean hasUriPort() {
		return uri_port != null;
	}

	/**
	 * Sets the Uri-Port option.
	 * 
	 * @param port the Uri-Port value to set.
	 * @return this OptionSet for a fluent API.
	 * @throws IllegalArgumentException if port is not in valid range
	 */
	public OptionSet setUriPort(int port) {
		checkOptionValue(StandardOptionRegistry.URI_PORT, port);
		this.uri_port = port;
		return this;
	}

	/**
	 * Removes the Uri-Port option.
	 * 
	 * @return this OptionSet for a fluent API.
	 */
	public OptionSet removeUriPort() {
		uri_port = null;
		return this;
	}

	/**
	 * Gets the list of Location-Path segment strings.
	 * <p>
	 * The OptionSet uses lazy initialization for this list.
	 * 
	 * @return the list of Location-Path segments
	 */
	public List<String> getLocationPath() {
		synchronized (this) {
			if (location_path_list == null)
				location_path_list = new LinkedList<String>();
		}
		return location_path_list;
	}

	/**
	 * Gets the Location-Path and Location-Query options as relative URI string.
	 * 
	 * @return the Location-* as string
	 */
	public String getLocationString() {
		StringBuilder builder = new StringBuilder();
		builder.append('/');
		appendMultiOption(builder, getLocationPath(), '/');
		if (getLocationQueryCount() > 0) {
			builder.append('?');
			appendMultiOption(builder, getLocationQuery(), '&');
		}
		return builder.toString();
	}

	/**
	 * Gets the Location-Path options as relative URI string.
	 * 
	 * @return the Location-Path as string
	 */
	public String getLocationPathString() {
		return getMultiOptionString(getLocationPath(), '/');
	}

	/**
	 * Gets the number of Location-Path options (i.e., path segments).
	 * 
	 * @return the count
	 */
	public int getLocationPathCount() {
		return getLocationPath().size();
	}

	/**
	 * Adds a path segment to the Location-Path options.
	 * 
	 * @param segment the path segment to add
	 * @return this OptionSet for a fluent API.
	 * @throws NullPointerException if the segment is {@code null}
	 * @throws IllegalArgumentException if the segment has more than 255 bytes.
	 */
	public OptionSet addLocationPath(String segment) {
		checkOptionValue(StandardOptionRegistry.LOCATION_PATH, segment);
		getLocationPath().add(segment);
		return this;
	}

	/**
	 * Removes all Location-Path options.
	 * 
	 * @return this OptionSet for a fluent API.
	 */
	public OptionSet clearLocationPath() {
		getLocationPath().clear();
		return this;
	}

	/**
	 * Sets the complete relative Location-Path.
	 * 
	 * @param path the Location-Path to set
	 * @return this OptionSet for a fluent API.
	 * @throws NullPointerException if the path is {@code null}
	 * @throws IllegalArgumentException if one of the path's segments has more
	 *             than 255 bytes.
	 */
	public OptionSet setLocationPath(String path) {
		final String slash = "/";

		// remove leading slash
		if (path.startsWith(slash)) {
			path = path.substring(slash.length());
		}

		clearLocationPath();

		for (String segment : path.split(slash)) {
			// empty path segments are allowed (e.g., /test vs /test/)
			addLocationPath(segment);
		}
		return this;
	}

	/**
	 * Gets the URI-Path and URI-Query options as relative URI string.
	 * 
	 * @return the URI-* as string
	 */
	public String getUriString() {
		StringBuilder builder = new StringBuilder();
		builder.append('/');
		appendMultiOption(builder, getUriPath(), '/');
		if (getURIQueryCount() > 0) {
			builder.append('?');
			appendMultiOption(builder, getUriQuery(), '&');
		}
		return builder.toString();
	}

	/**
	 * Gets the list of Uri-Path segment strings.
	 * <p>
	 * The OptionSet uses lazy initialization for this list.
	 * 
	 * @return the list of Uri-Path segments
	 */
	public List<String> getUriPath() {
		synchronized (this) {
			if (uri_path_list == null)
				uri_path_list = new LinkedList<String>();
		}
		return uri_path_list;
	}

	/**
	 * Gets the Uri-Path options as relative URI string.
	 * <p>
	 * To ease splitting, it omits the leading slash.
	 * 
	 * @return the Uri-Path as string
	 */
	public String getUriPathString() {
		return getMultiOptionString(getUriPath(), '/');
	}

	/**
	 * Returns the number of Uri-Path options (i.e., path segments).
	 * 
	 * @return the count
	 */
	public int getURIPathCount() {
		return getUriPath().size();
	}

	/**
	 * Sets the complete relative Uri-Path.
	 * 
	 * @param path the Uri-Path to set
	 * @return this OptionSet for a fluent API.
	 * @throws NullPointerException if the path is {@code null}
	 * @throws IllegalArgumentException if one of the path's segments has more
	 *             than 255 bytes.
	 */
	public OptionSet setUriPath(String path) {
		final String slash = "/";

		// remove leading slash
		if (path.startsWith(slash)) {
			path = path.substring(slash.length());
		}

		clearUriPath();

		for (String segment : path.split(slash)) {
			// empty path segments are allowed (e.g., /test vs /test/)
			addUriPath(segment);
		}
		return this;
	}

	/**
	 * Adds a path segment to the Uri-Path options.
	 * 
	 * @param segment the path segment to add
	 * @return this OptionSet for a fluent API.
	 * @throws NullPointerException if the segment is {@code null}
	 * @throws IllegalArgumentException if the segment has more than 255 bytes.
	 */
	public OptionSet addUriPath(String segment) {
		checkOptionValue(StandardOptionRegistry.URI_PATH, segment);
		getUriPath().add(segment);
		return this;
	}

	/**
	 * Removes all Uri-Path options.
	 * 
	 * @return this OptionSet for a fluent API.
	 */
	public OptionSet clearUriPath() {
		getUriPath().clear();
		return this;
	}

	/**
	 * Gets the Content-Format Identifier of the Content-Format option (see
	 * <a href=
	 * "http://www.iana.org/assignments/core-parameters/core-parameters.xhtml#content-formats">IANA
	 * Registry</a>).
	 * 
	 * @return the ID as int, or, {@code -1}, if undefined
	 */
	public int getContentFormat() {
		return hasContentFormat() ? content_format : MediaTypeRegistry.UNDEFINED;
	}

	/**
	 * Checks if the Content-Format option is present.
	 * 
	 * @return {@code true}, if present
	 */
	public boolean hasContentFormat() {
		return content_format != null;
	}

	/**
	 * Compares the Content-Format option value to a given format.
	 * <p>
	 * Can be used by a server to check the Content-Format of a request body or
	 * by a client to check the Content-Format of a response body.
	 * 
	 * @param format the Content-Format ID to compare with
	 * @return {@code true}, if equal
	 * @see MediaTypeRegistry
	 */
	public boolean isContentFormat(int format) {
		return content_format != null && content_format == format;
	}

	/**
	 * Sets the Content-Format ID of the Content-Format option (see <a href=
	 * "http://www.iana.org/assignments/core-parameters/core-parameters.xhtml#content-formats">IANA
	 * Registry</a>).
	 * 
	 * @param format the Content-Format ID. Use value
	 *            {@link MediaTypeRegistry#UNDEFINED} to
	 *            {@link #removeContentFormat()}.
	 * @return this OptionSet for a fluent API.
	 * @throws IllegalArgumentException if value is out of range {@code 0} to
	 *             {@link MediaTypeRegistry#MAX_TYPE} and not
	 *             {@link MediaTypeRegistry#UNDEFINED} (since 3.0).
	 * @see MediaTypeRegistry
	 */
	public OptionSet setContentFormat(int format) {
		if (MediaTypeRegistry.UNDEFINED == format) {
			content_format = null;
		} else {
			checkOptionValue(StandardOptionRegistry.CONTENT_FORMAT, format);
			content_format = format;
		}
		return this;
	}

	/**
	 * Removes the Content-Format option.
	 * 
	 * @return this OptionSet for a fluent API.
	 */
	public OptionSet removeContentFormat() {
		content_format = null;
		return this;
	}

	/**
	 * Gets the value of the Max-Age option in seconds.
	 * 
	 * @return the Max-Age in seconds
	 */
	public Long getMaxAge() {
		Long m = max_age;
		return m != null ? m : OptionNumberRegistry.Defaults.MAX_AGE;
	}

	/**
	 * Checks if the Max-Age option is present.
	 * <p>
	 * If it is not present, the default value of 60 seconds applies.
	 * 
	 * @return {@code true}, if present
	 */
	public boolean hasMaxAge() {
		return max_age != null;
	}

	/**
	 * Sets the Max-Age option.
	 * 
	 * @param age the Max-Age value in seconds
	 * @return this OptionSet for a fluent API.
	 * @throws IllegalArgumentException if the age has more than 4 bytes.
	 */
	public OptionSet setMaxAge(long age) {
		checkOptionValue(StandardOptionRegistry.MAX_AGE, age);
		max_age = age;
		return this;
	}

	/**
	 * Removes the Max-Age option. Returns the current OptionSet object for a
	 * fluent API.
	 * 
	 * @return this Optionset
	 */
	public OptionSet removeMaxAge() {
		max_age = null;
		return this;
	}

	/**
	 * Gets the list of Uri-Query arguments.
	 * <p>
	 * The OptionSet uses lazy initialization for this list.
	 * 
	 * @return the list of query arguments
	 */
	public List<String> getUriQuery() {
		synchronized (this) {
			if (uri_query_list == null)
				uri_query_list = new LinkedList<String>();
		}
		return uri_query_list;
	}

	/**
	 * Gets the number of Uri-Query options (i.e., arguments).
	 * 
	 * @return the count
	 */
	public int getURIQueryCount() {
		return getUriQuery().size();
	}

	/**
	 * Gets the Uri-Query options as &amp;-separated query string.
	 * 
	 * @return the Uri-Query as string
	 */
	public String getUriQueryString() {
		return getMultiOptionString(getUriQuery(), '&');
	}

	/**
	 * Sets the complete Uri-Query through a &amp;-separated list of arguments.
	 * 
	 * @param query the Query string
	 * @return this OptionSet for a fluent API.
	 * @throws NullPointerException if the query is {@code null}
	 * @throws IllegalArgumentException if one of the query's arguments has more
	 *             than 255 bytes.
	 */
	public OptionSet setUriQuery(String query) {
		while (query.startsWith("?"))
			query = query.substring(1);

		clearUriQuery();

		for (String segment : query.split("&")) {
			if (!segment.isEmpty()) {
				addUriQuery(segment);
			}
		}
		return this;
	}

	/**
	 * Adds an argument to the Uri-Query options.
	 * 
	 * @param argument the argument to add
	 * @return this OptionSet for a fluent API.
	 * @throws NullPointerException if the argument is {@code null}
	 * @throws IllegalArgumentException if the argument has more than 255 bytes.
	 */
	public OptionSet addUriQuery(String argument) {
		checkOptionValue(StandardOptionRegistry.URI_QUERY, argument);
		getUriQuery().add(argument);
		uri_query_parameter = null;
		return this;
	}

	/**
	 * Removes a specific argument from the Uri-Query options.
	 * 
	 * @param argument the argument to remove
	 * @return this OptionSet for a fluent API.
	 */
	public OptionSet removeUriQuery(String argument) {
		if (getUriQuery().remove(argument)) {
			uri_query_parameter = null;
		}
		return this;
	}

	/**
	 * Removes all Uri-Query options.
	 * 
	 * @return this OptionSet for a fluent API.
	 */
	public OptionSet clearUriQuery() {
		getUriQuery().clear();
		uri_query_parameter = null;
		return this;
	}

	/**
	 * Gets the Uri-Query parameter.
	 * <p>
	 * The OptionSet uses lazy initialization for this map.
	 * 
	 * @return the map of Uri-Query parameter
	 * @see #getUriQueryParameter(List, List)
	 * @since 3.8
	 */
	public UriQueryParameter getUriQueryParameter() {
		if (uri_query_parameter == null) {
			return getUriQueryParameter(null, null);
		} else {
			return uri_query_parameter;
		}
	}

	/**
	 * Gets the Uri-Query parameter.
	 * <p>
	 * 
	 * @param supportedParameterNames list of supported parameter names. May be
	 *            {@code null} or empty, if the parameter names should not be
	 *            verified.
	 * @return the map of Uri-Query parameter
	 * @throws IllegalArgumentException if a provided query parameter could not
	 *             be verified.
	 * @see #getUriQueryParameter(List, List)
	 * @since 3.8
	 */
	public UriQueryParameter getUriQueryParameter(List<String> supportedParameterNames) {
		return getUriQueryParameter(supportedParameterNames, null);
	}

	/**
	 * Gets the Uri-Query parameter.
	 * <p>
	 * 
	 * @param supportedParameterNames list of supported parameter names. May be
	 *            {@code null} or empty, if the parameter names should not be
	 *            verified.
	 * @param unsupportedParameter list to add the unsupported parameter. May be
	 *            {@code null}, if unsupported parameter names should cause a
	 *            {@link IllegalArgumentException}.
	 * @return the map of Uri-Query parameter
	 * @throws IllegalArgumentException if a provided query parameter could not
	 *             be verified and no list for unsupported parameter is
	 *             provided.
	 * @see #getUriQueryParameter()
	 * @see #getUriQueryParameter(List)
	 * @see UriQueryParameter
	 * @since 3.8
	 */
	public UriQueryParameter getUriQueryParameter(List<String> supportedParameterNames,
			List<String> unsupportedParameter) {
		if (uri_query_list != null && !uri_query_list.isEmpty()) {
			uri_query_parameter = new UriQueryParameter(uri_query_list, supportedParameterNames, unsupportedParameter);
		} else {
			uri_query_parameter = UriQueryParameter.EMPTY;
		}
		return uri_query_parameter;
	}

	/**
	 * Gets the Content-Format Identifier of the Accept option (see <a href=
	 * "http://www.iana.org/assignments/core-parameters/core-parameters.xhtml#content-formats">IANA
	 * Registry</a>).
	 * 
	 * @return the ID as int, or, {@code -1}, if undefined
	 */
	public int getAccept() {
		return hasAccept() ? accept : MediaTypeRegistry.UNDEFINED;
	}

	/**
	 * Checks if the Accept option is present.
	 * 
	 * @return {@code true}, if present
	 */
	public boolean hasAccept() {
		return accept != null;
	}

	/**
	 * Compares the Accept option value to a given format.
	 * 
	 * @param format the Content-Format ID to compare with
	 * @return {@code true}, if equal
	 */
	public boolean isAccept(int format) {
		return accept != null && accept == format;
	}

	/**
	 * Sets the Content-Format ID of the Accept option (see <a href=
	 * "http://www.iana.org/assignments/core-parameters/core-parameters.xhtml#content-formats">IANA
	 * Registry</a>).
	 * 
	 * @param format the Content-Format ID
	 * @return this OptionSet for a fluent API.
	 * @throws IllegalArgumentException if value is out of range {@code 0} to
	 *             {@link MediaTypeRegistry#MAX_TYPE}.
	 * @see MediaTypeRegistry
	 */
	public OptionSet setAccept(int format) {
		checkOptionValue(StandardOptionRegistry.ACCEPT, format);
		accept = format;
		return this;
	}

	/**
	 * Removes the Accept option.
	 * 
	 * @return this OptionSet for a fluent API.
	 */
	public OptionSet removeAccept() {
		accept = null;
		return this;
	}

	/**
	 * Gets the list of Location-Query arguments.
	 * <p>
	 * The OptionSet uses lazy initialization for this list.
	 * 
	 * @return the list of query arguments
	 */
	public List<String> getLocationQuery() {
		synchronized (this) {
			if (location_query_list == null)
				location_query_list = new LinkedList<String>();
		}
		return location_query_list;
	}

	/**
	 * Gets the number of Location-Query options (i.e., arguments).
	 * 
	 * @return the count
	 */
	public int getLocationQueryCount() {
		return getLocationQuery().size();
	}

	/**
	 * Gets the Location-Query options as &amp;-separated list string.
	 * 
	 * @return the Location-Query as string
	 */
	public String getLocationQueryString() {
		return getMultiOptionString(getLocationQuery(), '&');
	}

	/**
	 * Sets the complete Location-Query through a &amp;-separated list of
	 * arguments.
	 * 
	 * @param query the Location-Query string
	 * @return this OptionSet for a fluent API.
	 * @throws NullPointerException if the query is {@code null}
	 * @throws IllegalArgumentException if one of the query's arguments has more
	 *             than 255 bytes.
	 */
	public OptionSet setLocationQuery(String query) {
		while (query.startsWith("?"))
			query = query.substring(1);

		clearLocationQuery();

		for (String segment : query.split("&")) {
			if (!segment.isEmpty()) {
				addLocationQuery(segment);
			}
		}
		return this;
	}

	/**
	 * Adds an argument to the Location-Query options.
	 * 
	 * @param argument the argument to add
	 * @return this OptionSet for a fluent API.
	 * @throws NullPointerException if the argument is {@code null}
	 * @throws IllegalArgumentException if the argument has more than 255 bytes.
	 */
	public OptionSet addLocationQuery(String argument) {
		checkOptionValue(StandardOptionRegistry.LOCATION_QUERY, argument);
		getLocationQuery().add(argument);
		return this;
	}

	/**
	 * Removes a specific argument from the Location-Query options.
	 * 
	 * @param argument the argument to remove
	 * @return this OptionSet for a fluent API.
	 */
	public OptionSet removeLocationQuery(String argument) {
		getLocationQuery().remove(argument);
		return this;
	}

	/**
	 * Gets all Location-Query options.
	 * 
	 * @return this OptionSet for a fluent API.
	 */
	public OptionSet clearLocationQuery() {
		getLocationQuery().clear();
		return this;
	}

	/**
	 * Gets the string value of the Proxy-Uri option.
	 * 
	 * @return the Proxy-Uri or null if the option is not present
	 */
	public String getProxyUri() {
		return proxy_uri;
	}

	/**
	 * Checks if the Proxy-Uri option is present.
	 * 
	 * @return {@code true}, if present
	 */
	public boolean hasProxyUri() {
		return proxy_uri != null;
	}

	/**
	 * Sets the Proxy-Uri option.
	 * 
	 * @param uri the Proxy-Uri value to set.
	 * @return this OptionSet for a fluent API.
	 * @throws NullPointerException if the uri is {@code null}
	 * @throws IllegalArgumentException if the uri has less than 1 or more than
	 *             1034 bytes.
	 */
	public OptionSet setProxyUri(String uri) {
		checkOptionValue(StandardOptionRegistry.PROXY_URI, uri);
		proxy_uri = uri;
		return this;
	}

	/**
	 * Removes the Proxy-Uri option.
	 * 
	 * @return this OptionSet for a fluent API.
	 */
	public OptionSet removeProxyUri() {
		proxy_uri = null;
		return this;
	}

	/**
	 * Gets the string value of the Proxy-Scheme option.
	 * 
	 * @return the Proxy-Scheme or null if the option is not present
	 */
	public String getProxyScheme() {
		return proxy_scheme;
	}

	/**
	 * Checks if the Proxy-Scheme option is present.
	 * 
	 * @return {@code true}, if present
	 */
	public boolean hasProxyScheme() {
		return proxy_scheme != null;
	}

	/**
	 * Sets the Proxy-Scheme option.
	 * 
	 * @param scheme the Proxy-Scheme value to set.
	 * @return this OptionSet for a fluent API.
	 * @throws NullPointerException if the scheme is {@code null}
	 * @throws IllegalArgumentException if the scheme has less than 1 or more
	 *             than 255 bytes.
	 */
	public OptionSet setProxyScheme(String scheme) {
		checkOptionValue(StandardOptionRegistry.PROXY_SCHEME, scheme);
		proxy_scheme = scheme;
		return this;
	}

	/**
	 * Removes the Proxy-Scheme option.
	 * 
	 * @return this OptionSet for a fluent API.
	 */
	public OptionSet removeProxyScheme() {
		proxy_scheme = null;
		return this;
	}

	/**
	 * Gets the Block1 option.
	 * 
	 * @return the BlockOption
	 */
	public BlockOption getBlock1() {
		return block1;
	}

	/**
	 * Checks if the Block1 option is present.
	 * 
	 * @return {@code true}, if present
	 */
	public boolean hasBlock1() {
		return block1 != null;
	}

	/**
	 * Sets the Block1 option.
	 * 
	 * @param szx the block size
	 * @param m the more flag
	 * @param num the block number
	 * @return this OptionSet for a fluent API.
	 */
	public OptionSet setBlock1(int szx, boolean m, int num) {
		this.block1 = new BlockOption(szx, m, num);
		return this;
	}

	/**
	 * Sets the Block1 option.
	 * 
	 * @param value the encoded value
	 * @return this OptionSet for a fluent API.
	 */
	public OptionSet setBlock1(byte[] value) {
		this.block1 = new BlockOption(value);
		return this;
	}

	/**
	 * Sets the Block1 option.
	 * 
	 * @param block the block object
	 * @return this OptionSet for a fluent API.
	 */
	public OptionSet setBlock1(BlockOption block) {
		this.block1 = block;
		return this;
	}

	/**
	 * Removes the Block1 option.
	 * 
	 * @return this OptionSet for a fluent API.
	 */
	public OptionSet removeBlock1() {
		this.block1 = null;
		return this;
	}

	/**
	 * Gets the Block2 option.
	 * 
	 * @return the BlockOption
	 */
	public BlockOption getBlock2() {
		return block2;
	}

	/**
	 * Checks if the Block2 option is present.
	 * 
	 * @return {@code true}, if present
	 */
	public boolean hasBlock2() {
		return block2 != null;
	}

	/**
	 * Sets the Block2 option.
	 * 
	 * @param szx the block size
	 * @param m the more flag
	 * @param num the block number
	 * @return this OptionSet for a fluent API.
	 */
	public OptionSet setBlock2(int szx, boolean m, int num) {
		this.block2 = new BlockOption(szx, m, num);
		return this;
	}

	/**
	 * Sets the Block2 option.
	 * 
	 * @param value the encoded value
	 * @return this OptionSet for a fluent API.
	 */
	public OptionSet setBlock2(byte[] value) {
		this.block2 = new BlockOption(value);
		return this;
	}

	/**
	 * Sets the Block2 option.
	 * 
	 * @param block the block object
	 * @return this OptionSet for a fluent API.
	 */
	public OptionSet setBlock2(BlockOption block) {
		this.block2 = block;
		return this;
	}

	/**
	 * Removes the Block2 option.
	 * 
	 * @return this OptionSet for a fluent API.
	 */
	public OptionSet removeBlock2() {
		this.block2 = null;
		return this;
	}

	/**
	 * Gets the uint value of the Size1 option.
	 * 
	 * @return the Size1 value, or, {@code null}, if the option is not present
	 */
	public Integer getSize1() {
		return size1;
	}

	/**
	 * Checks if the Size1 option is present.
	 * 
	 * @return {@code true}, if present
	 */
	public boolean hasSize1() {
		return size1 != null;
	}

	/**
	 * Sets the Size1 option value.
	 * 
	 * @param size the size of the request body
	 * @return this OptionSet for a fluent API.
	 */
	public OptionSet setSize1(int size) {
		this.size1 = size;
		return this;
	}

	/**
	 * Removes the Size1 option.
	 * 
	 * @return this OptionSet for a fluent API.
	 */
	public OptionSet removeSize1() {
		this.size1 = null;
		return this;
	}

	/**
	 * Gets the uint value of the Size2 option.
	 * 
	 * @return the Size2 value, or, {@code null}, if the option is not present
	 */
	public Integer getSize2() {
		return size2;
	}

	/**
	 * Checks if the Size2 option is present.
	 * 
	 * @return {@code true}, if present
	 */
	public boolean hasSize2() {
		return size2 != null;
	}

	/**
	 * Sets the Size2 option value.
	 * 
	 * @param size the size of the response body
	 * @return this OptionSet for a fluent API.
	 */
	public OptionSet setSize2(int size) {
		this.size2 = size;
		return this;
	}

	/**
	 * Removes the Size2 option.
	 * 
	 * @return this OptionSet for a fluent API.
	 */
	public OptionSet removeSize2() {
		this.size2 = null;
		return this;
	}

	/**
	 * Gets the uint value of the Observe option.
	 * 
	 * @return the Observe value, or, {@code null}, if the option is not present
	 */
	public Integer getObserve() {
		return observe;
	}

	/**
	 * Checks if the Observe option is present.
	 * 
	 * @return {@code true}, if present
	 */
	public boolean hasObserve() {
		return observe != null;
	}

	/**
	 * Sets the Observe option value.
	 * 
	 * @param seqnum the sequence number
	 * @return this OptionSet for a fluent API.
	 * @throws IllegalArgumentException if the given number is &lt; 0 or &gt;
	 *             2^24 - 1
	 */
	public OptionSet setObserve(final int seqnum) {
		checkOptionValue(StandardOptionRegistry.OBSERVE, seqnum);
		this.observe = seqnum;
		return this;
	}

	/**
	 * Removes the Observe option.
	 * 
	 * @return this OptionSet for a fluent API.
	 */
	public OptionSet removeObserve() {
		observe = null;
		return this;
	}

	/**
	 * Checks if a given number is a valid value for the <em>Observe</em>
	 * option.
	 * 
	 * @param value The value to check.
	 * @return {@code true}, if the value is &gt; 0 and &lt; 2^24 - 1.
	 */
	public static boolean isValidObserveOption(final int value) {
		return value >= 0 && value <= MAX_OBSERVE_NO;
	}

	/**
	 * Gets the byte array value of the OSCore option.
	 * 
	 * @return the OSCore value or null if the option is not present
	 */
	public byte[] getOscore() {
		return oscore;
	}

	/**
	 * Checks if the OSCore option is present.
	 * 
	 * @return {@code true}, if present
	 */
	public boolean hasOscore() {
		return oscore != null;
	}

	/**
	 * Replaces the Oscore option with oscore.
	 * 
	 * @param oscore the new Oscore value
	 * @return this OptionSet for a fluent API.
	 * @throws NullPointerException if the oscore is {@code null}
	 * @throws IllegalArgumentException if the oscore has more than 255 bytes.
	 */
	public OptionSet setOscore(byte[] oscore) {
		checkOptionValue(StandardOptionRegistry.OSCORE, oscore);
		this.oscore = oscore.clone();
		return this;
	}

	/**
	 * Removes the OSCore options.
	 * 
	 * @return this OptionSet for a fluent API.
	 */
	public OptionSet removeOscore() {
		oscore = null;
		return this;
	}

	/**
	 * Gets the NoResponse option.
	 * 
	 * @return the NoResponse option, or, {@code null}, if the option is not
	 *         present
	 * @since 3.0
	 */
	public NoResponseOption getNoResponse() {
		return no_response;
	}

	/**
	 * Checks, if the NoResponse option is present.
	 * 
	 * @return {@code true}, if present
	 * @since 3.0
	 */
	public boolean hasNoResponse() {
		return no_response != null;
	}

	/**
	 * Sets the NoResponse option value.
	 * 
	 * @param noResponse the NoResponse pattern
	 * @return this OptionSet for a fluent API.
	 * @since 3.0
	 */
	public OptionSet setNoResponse(int noResponse) {
		this.no_response = new NoResponseOption(noResponse);
		return this;
	}

	/**
	 * Sets the NoResponse option value.
	 * 
	 * @param noResponse the NoResponse option
	 * @return this OptionSet for a fluent API.
	 * @since 3.0
	 */
	public OptionSet setNoResponse(NoResponseOption noResponse) {
		this.no_response = noResponse;
		return this;
	}

	/**
	 * Removes the NoResponse option.
	 * 
	 * @return this OptionSet for a fluent API.
	 * @since 3.0
	 */
	public OptionSet removeNoResponse() {
		this.no_response = null;
		return this;
	}

	/**
	 * Checks, if an arbitrary option is present.
	 * 
	 * Note: implementation uses {@link #asSortedList()} and is therefore not
	 * recommended to be called too frequently.
	 * 
	 * @param number the option number
	 * @return {@code true}, if present
	 * @deprecated use {@link #hasOption(OptionDefinition)} instead
	 */
	@Deprecated
	public boolean hasOption(int number) {
		return Collections.binarySearch(asSortedList(), new Option(number)) >= 0;
	}

	/**
	 * Checks, if an arbitrary option is present.
	 * 
	 * Note: implementation uses {@link #asSortedList()} and is therefore not
	 * recommended to be called too frequently.
	 * 
	 * @param definition the option definition
	 * @return {@code true}, if present
	 */
	public boolean hasOption(OptionDefinition definition) {
		return Collections.binarySearch(asSortedList(), new Option(definition)) >= 0;
	}

	private List<Option> getOthersInternal() {
		synchronized (this) {
			if (others == null)
				others = new LinkedList<Option>();
		}
		return others;
	}

	/**
	 * Gets list of other options.
	 * 
	 * @return an unmodifiable and unsorted list of other options.
	 */
	public List<Option> getOthers() {
		List<Option> others = this.others;
		if (others == null) {
			return Collections.emptyList();
		} else {
			return Collections.unmodifiableList(others);
		}
	}

	/**
	 * Gets list of other options.
	 * 
	 * @param number other option
	 * @return an unmodifiable and unsorted list of other options with the
	 *         provided number.
	 * @since 3.7
	 * @deprecated use {@link #getOthers(OptionDefinition)} instead
	 */
	@Deprecated
	public List<Option> getOthers(int number) {
		List<Option> options = null;
		List<Option> others = this.others;
		if (others != null) {
			for (Option option : others) {
				if (option.getNumber() == number) {
					if (options == null) {
						options = new ArrayList<>();
					}
					options.add(option);
				}
			}
		}
		if (options == null) {
			return Collections.emptyList();
		} else {
			return Collections.unmodifiableList(options);
		}
	}

	/**
	 * Gets list of other options.
	 * 
	 * @param definition other option definition
	 * @return an unmodifiable and unsorted list of other options with the
	 *         provided definition.
	 * @since 3.8
	 */
	public List<Option> getOthers(OptionDefinition definition) {
		List<Option> options = null;
		List<Option> others = this.others;
		if (others != null) {
			for (Option option : others) {
				if (definition.equals(option.getDefinition())) {
					if (options == null) {
						options = new ArrayList<>();
					}
					options.add(option);
				}
			}
		}
		if (options == null) {
			return Collections.emptyList();
		} else {
			return Collections.unmodifiableList(options);
		}
	}

	/**
	 * Gets other option.
	 * 
	 * If the other option is contained more than once, return the first.
	 * 
	 * @param number other option
	 * @return other option, or {@code null}, if not available.
	 * @since 3.7
	 * @deprecated use {@link #getOtherOption(OptionDefinition)} instead
	 */
	@Deprecated
	public Option getOtherOption(int number) {
		List<Option> others = this.others;
		if (others != null) {
			for (Option option : others) {
				if (option.getNumber() == number) {
					return option;
				}
			}
		}
		return null;
	}

	/**
	 * Gets other option.
	 * 
	 * If the other option is contained more than once, return the first.
	 * 
	 * @param definition other option definition
	 * @return other option, or {@code null}, if not available.
	 * @since 3.8
	 */
	public Option getOtherOption(OptionDefinition definition) {
		List<Option> others = this.others;
		if (others != null) {
			for (Option option : others) {
				if (definition.equals(option.getDefinition())) {
					return option;
				}
			}
		}
		return null;
	}

	/**
	 * Gets all options in a list sorted according to their option number.
	 * <p>
	 * The list cannot be use to modify the OptionSet of the message, since it
	 * is a copy.
	 * 
	 * @return the sorted list (a copy)
	 */
	public List<Option> asSortedList() {
		ArrayList<Option> options = new ArrayList<Option>();

		if (if_match_list != null)
			for (byte[] value : if_match_list)
				options.add(StandardOptionRegistry.IF_MATCH.create(value));
		if (hasUriHost())
			options.add(StandardOptionRegistry.URI_HOST.create(getUriHost()));
		if (etag_list != null)
			for (byte[] value : etag_list)
				options.add(StandardOptionRegistry.ETAG.create(value));
		if (hasIfNoneMatch())
			options.add(StandardOptionRegistry.IF_NONE_MATCH.create(Bytes.EMPTY));
		if (hasUriPort())
			options.add(StandardOptionRegistry.URI_PORT.create(getUriPort()));
		if (location_path_list != null)
			for (String str : location_path_list)
				options.add(StandardOptionRegistry.LOCATION_PATH.create(str));
		if (uri_path_list != null)
			for (String str : uri_path_list)
				options.add(StandardOptionRegistry.URI_PATH.create(str));
		if (hasContentFormat())
			options.add(StandardOptionRegistry.CONTENT_FORMAT.create(getContentFormat()));
		if (hasMaxAge())
			options.add(StandardOptionRegistry.MAX_AGE.create(getMaxAge()));
		if (uri_query_list != null)
			for (String str : uri_query_list)
				options.add(StandardOptionRegistry.URI_QUERY.create(str));
		if (hasAccept())
			options.add(StandardOptionRegistry.ACCEPT.create(getAccept()));
		if (location_query_list != null)
			for (String str : location_query_list)
				options.add(StandardOptionRegistry.LOCATION_QUERY.create(str));
		if (hasProxyUri())
			options.add(StandardOptionRegistry.PROXY_URI.create(getProxyUri()));
		if (hasProxyScheme())
			options.add(StandardOptionRegistry.PROXY_SCHEME.create(getProxyScheme()));

		if (hasObserve())
			options.add(StandardOptionRegistry.OBSERVE.create(getObserve()));

		if (hasBlock1())
			options.add(StandardOptionRegistry.BLOCK1.create(getBlock1().getValue()));
		if (hasBlock2())
			options.add(StandardOptionRegistry.BLOCK2.create(getBlock2().getValue()));
		if (hasSize1())
			options.add(StandardOptionRegistry.SIZE1.create(getSize1()));
		if (hasSize2())
			options.add(StandardOptionRegistry.SIZE2.create(getSize2()));
		if (hasOscore())
			options.add(StandardOptionRegistry.OSCORE.create(getOscore()));
		if (hasNoResponse())
			options.add(getNoResponse().toOption());

		if (others != null)
			options.addAll(others);

		Collections.sort(options);
		return options;
	}

	/**
	 * Add options.
	 * 
	 * @param options list with options to add
	 * @return this OptionSet for a fluent API.
	 * @since 3.0
	 */
	public OptionSet addOptions(Option... options) {
		if (options != null) {
			for (Option option : options) {
				addOption(option);
			}
		}
		return this;
	}

	/**
	 * Add options.
	 * 
	 * @param options list with options to add
	 * @return this OptionSet for a fluent API.
	 * @since 3.0
	 */
	public OptionSet addOptions(List<Option> options) {
		if (options != null) {
			for (Option option : options) {
				addOption(option);
			}
		}
		return this;
	}

	/**
	 * Adds an arbitrary option.
	 * <p>
	 * Known options are checked if they are repeatable.
	 * 
	 * @param option the Option object to add
	 * @return this OptionSet for a fluent API.
	 */
	public OptionSet addOption(Option option) {
<<<<<<< HEAD
		// TODO this is not so elegant ...
		if (option instanceof SignalingOption) {
			getOthersInternal().add(option);
			return this;
		}

		switch (option.getNumber()) {
		case OptionNumberRegistry.IF_MATCH:
			addIfMatch(option.getValue());
			break;
		case OptionNumberRegistry.URI_HOST:
			setUriHost(option.getStringValue());
			break;
		case OptionNumberRegistry.ETAG:
			addETag(option.getValue());
			break;
		case OptionNumberRegistry.IF_NONE_MATCH:
			setIfNoneMatch(true);
			break;
		case OptionNumberRegistry.URI_PORT:
			setUriPort(option.getIntegerValue());
			break;
		case OptionNumberRegistry.LOCATION_PATH:
			addLocationPath(option.getStringValue());
			break;
		case OptionNumberRegistry.URI_PATH:
			addUriPath(option.getStringValue());
			break;
		case OptionNumberRegistry.CONTENT_FORMAT:
			setContentFormat(option.getIntegerValue());
			break;
		case OptionNumberRegistry.MAX_AGE:
			setMaxAge(option.getLongValue());
			break;
		case OptionNumberRegistry.URI_QUERY:
			addUriQuery(option.getStringValue());
			break;
		case OptionNumberRegistry.ACCEPT:
			setAccept(option.getIntegerValue());
			break;
		case OptionNumberRegistry.LOCATION_QUERY:
			addLocationQuery(option.getStringValue());
			break;
		case OptionNumberRegistry.PROXY_URI:
			setProxyUri(option.getStringValue());
			break;
		case OptionNumberRegistry.PROXY_SCHEME:
			setProxyScheme(option.getStringValue());
			break;
		case OptionNumberRegistry.BLOCK1:
			setBlock1(option.getValue());
			break;
		case OptionNumberRegistry.BLOCK2:
			setBlock2(option.getValue());
			break;
		case OptionNumberRegistry.SIZE1:
			setSize1(option.getIntegerValue());
			break;
		case OptionNumberRegistry.SIZE2:
			setSize2(option.getIntegerValue());
			break;
		case OptionNumberRegistry.OBSERVE:
			setObserve(option.getIntegerValue());
			break;
		case OptionNumberRegistry.OSCORE:
			setOscore(option.getValue());
			break;
		case OptionNumberRegistry.NO_RESPONSE:
			setNoResponse(option.getIntegerValue());
			break;
		default:
=======
		OptionDefinition definition = option.getDefinition();
		if (StandardOptionRegistry.STANDARD_OPTIONS.contains(definition)) {
			switch (option.getNumber()) {
			case OptionNumberRegistry.IF_MATCH:
				addIfMatch(option.getValue());
				break;
			case OptionNumberRegistry.URI_HOST:
				setUriHost(option.getStringValue());
				break;
			case OptionNumberRegistry.ETAG:
				addETag(option.getValue());
				break;
			case OptionNumberRegistry.IF_NONE_MATCH:
				setIfNoneMatch(true);
				break;
			case OptionNumberRegistry.URI_PORT:
				setUriPort(option.getIntegerValue());
				break;
			case OptionNumberRegistry.LOCATION_PATH:
				addLocationPath(option.getStringValue());
				break;
			case OptionNumberRegistry.URI_PATH:
				addUriPath(option.getStringValue());
				break;
			case OptionNumberRegistry.CONTENT_FORMAT:
				setContentFormat(option.getIntegerValue());
				break;
			case OptionNumberRegistry.MAX_AGE:
				setMaxAge(option.getLongValue());
				break;
			case OptionNumberRegistry.URI_QUERY:
				addUriQuery(option.getStringValue());
				break;
			case OptionNumberRegistry.ACCEPT:
				setAccept(option.getIntegerValue());
				break;
			case OptionNumberRegistry.LOCATION_QUERY:
				addLocationQuery(option.getStringValue());
				break;
			case OptionNumberRegistry.PROXY_URI:
				setProxyUri(option.getStringValue());
				break;
			case OptionNumberRegistry.PROXY_SCHEME:
				setProxyScheme(option.getStringValue());
				break;
			case OptionNumberRegistry.BLOCK1:
				setBlock1(option.getValue());
				break;
			case OptionNumberRegistry.BLOCK2:
				setBlock2(option.getValue());
				break;
			case OptionNumberRegistry.SIZE1:
				setSize1(option.getIntegerValue());
				break;
			case OptionNumberRegistry.SIZE2:
				setSize2(option.getIntegerValue());
				break;
			case OptionNumberRegistry.OBSERVE:
				setObserve(option.getIntegerValue());
				break;
			case OptionNumberRegistry.OSCORE:
				setOscore(option.getValue());
				break;
			case OptionNumberRegistry.NO_RESPONSE:
				setNoResponse(option.getIntegerValue());
				break;
			default:
				getOthersInternal().add(option);
			}
		} else {
>>>>>>> 261defe6
			getOthersInternal().add(option);
		}
		return this;
	}

	/**
	 * Add other option bypassing the validation check.
	 * 
	 * If standard options are added by this function, the additional validation
	 * checks are bypassed! That maybe used for tests, but will result in
	 * failing communication, if used for something else. Please use
	 * {@link #addOption(Option)} for all options, including others, which are
	 * not intended for tests.
	 * 
	 * @param option the Option object to add
	 * @return this OptionSet for a fluent API.
	 * @throws NullPointerException if option is {@code null}.
	 * @see Option#setValueUnchecked(byte[])
	 * @since 3.7 (throws NullPointerException)
	 */
	public OptionSet addOtherOption(Option option) {
		if (option == null) {
			throw new NullPointerException("Option must not be null!");
		}
<<<<<<< HEAD
		int number = option.getNumber();
		// TODO this is not so elegant...
		if (option instanceof SignalingOption) {
			SignalingCode code = ((SignalingOption) option).getCode();
			SignalingOptionNumberRegistry.assertValueLength(code, number, option.getLength());
			List<Option> others = getOthersInternal();
			if (SignalingOptionNumberRegistry.isSingleValue(code, number)) {
				for (int index=0; index < others.size(); ++index) {
					if (others.get(index).getNumber() == number) {
						others.remove(index);
						break;
					}
				}
			}
			others.add(option);
		} else {
			if (OptionNumberRegistry.isCustomOption(number)) {
				OptionNumberRegistry.assertValueLength(number, option.getLength());
			}
			List<Option> others = getOthersInternal();
			if (OptionNumberRegistry.isSingleValue(number)) {
				for (int index=0; index < others.size(); ++index) {
					if (others.get(index).getNumber() == number) {
						others.remove(index);
						break;
					}
=======
		OptionDefinition definition = option.getDefinition();
		List<Option> others = getOthersInternal();
		if (definition.isSingleValue()) {
			for (int index = 0; index < others.size(); ++index) {
				if (definition.equals(others.get(index).getDefinition())) {
					others.remove(index);
					break;
>>>>>>> 261defe6
				}
			}
			others.add(option);
		}
		return this;
	}

	/**
	 * Clear other option by value.
	 * 
	 * Note: the removing is based on {@link Option#equals(Object)}, which
	 * includes the value as well. For repeatable options all are removed, if
	 * the options are equal.
	 * 
	 * @param option other option
	 * @return this OptionSet for a fluent API.
	 * @throws NullPointerException if option is {@code null}.
	 * @see #clearOtherOption(int)
	 * @since 3.7
	 */
	public OptionSet clearOtherOption(Option option) {
		if (option == null) {
			throw new NullPointerException("Option must not be null!");
		}
		Iterator<Option> iterator = getOthersInternal().iterator();
		while (iterator.hasNext()) {
			Option currentOption = iterator.next();
			if (currentOption.equals(option)) {
				iterator.remove();
			}
		}
		return this;
	}

	/**
	 * Clear other option by number.
	 * 
	 * Note: the removing is based on {@link Option#getNumber()}. For repeatable
	 * options all are removed, if the number is matching.
	 * 
	 * @param number other option number
	 * @return this OptionSet for a fluent API.
	 * @see #clearOtherOption(Option)
	 * @since 3.7
	 * @deprecated use {@link #clearOtherOption(OptionDefinition)} instead.
	 */
	@Deprecated
	public OptionSet clearOtherOption(int number) {
		Iterator<Option> iterator = getOthersInternal().iterator();
		while (iterator.hasNext()) {
			Option currentOption = iterator.next();
			if (currentOption.getNumber() == number) {
				iterator.remove();
			}
		}
		return this;
	}

	/**
	 * Clear other option by number.
	 * 
	 * Note: the removing is based on {@link Option#getNumber()}. For repeatable
	 * options all are removed, if the number is matching.
	 * 
	 * @param definition other option definition
	 * @return this OptionSet for a fluent API.
	 * @see #clearOtherOption(Option)
	 * @since 3.8
	 */
	public OptionSet clearOtherOption(OptionDefinition definition) {
		Iterator<Option> iterator = getOthersInternal().iterator();
		while (iterator.hasNext()) {
			Option currentOption = iterator.next();
			if (definition.equals(currentOption.getDefinition())) {
				iterator.remove();
			}
		}
		return this;
	}

	@Override
	public String toString() {
		StringBuilder sb = new StringBuilder();
		StringBuilder sbv = new StringBuilder();
		int oldNr = -1;
		boolean list = false;

		sb.append('{');

		for (Option opt : asSortedList()) {
			if (opt.getNumber() != oldNr) {
				if (oldNr != -1) {
					if (list)
						sbv.append(']');
					sb.append(sbv).append(", ");
					sbv.setLength(0);
				}
				list = false;

				sb.append('"');
<<<<<<< HEAD
				sb.append(opt.getName());
=======
				sb.append(opt.getDefinition().getName());
>>>>>>> 261defe6
				sb.append('"');
				sb.append(':');
			} else {
				if (!list)
					sbv.insert(0, '[');
				list = true;
				sbv.append(",");
			}
			sbv.append(opt.toValueString());

			oldNr = opt.getNumber();
		}
		if (list)
			sbv.append(']');
		sb.append(sbv);
		sb.append('}');

		return sb.toString();
	}

	/**
	 * Gets multiple option as string.
	 * 
	 * @param multiOption multiple option as list of strings
	 * @param separator separator for options
	 * @return multiple option as string
	 */
	private String getMultiOptionString(List<String> multiOption, char separator) {
		StringBuilder builder = new StringBuilder();
		appendMultiOption(builder, multiOption, separator);
		return builder.toString();
	}

	/**
	 * Appends multiple option to string builder.
	 * 
	 * @param builder builder to append the multiple options.
	 * @param multiOption multiple option as list of strings
	 * @param separator separator for options
	 */
	private void appendMultiOption(StringBuilder builder, List<String> multiOption, char separator) {
		if (!multiOption.isEmpty()) {
			for (String optionText : multiOption) {
				builder.append(optionText).append(separator);
			}
			builder.setLength(builder.length() - 1);
		}
	}

	/**
	 * Check option value.
	 * 
	 * @param definition option definition
	 * @param value value of option
	 * @throws NullPointerException if provided value is {@code null}
	 * @throws IllegalArgumentException if provided value encoded in UTF-8
	 *             doesn't match the option definition.
	 * @since 3.8 (change parameter to {@link OptionDefinition})
	 */
	private void checkOptionValue(OptionDefinition definition, String value) {
		checkOptionValue(definition, value == null ? null : value.getBytes(CoAP.UTF8_CHARSET));
	}

	/**
	 * Check option value.
	 * 
	 * @param definition option definition
	 * @param longValue value of option
	 * @throws IllegalArgumentException if provided value doesn't match the
	 *             option definition.
	 * @since 3.8
	 */
	private void checkOptionValue(OptionDefinition definition, long longValue) {
		byte[] value = IntegerOptionDefinition.setLongValue(longValue);
		checkOptionValue(definition, value);
	}

	/**
	 * Check option value.
	 * 
	 * @param definition option definition
	 * @param value value of option
	 * @throws NullPointerException if provided value is {@code null}
	 * @throws IllegalArgumentException if provided value doesn't match the
	 *             option definition.
	 * @since 3.8 (change parameter to {@link OptionDefinition})
	 */
	private void checkOptionValue(OptionDefinition definition, byte[] value) {
		if (value == null) {
			throw new NullPointerException(definition.getName() + " option must not be null!");
		}
		definition.assertValue(value);
	}
}<|MERGE_RESOLUTION|>--- conflicted
+++ resolved
@@ -31,14 +31,9 @@
 import java.util.LinkedList;
 import java.util.List;
 
-<<<<<<< HEAD
-import org.eclipse.californium.core.coap.CoAP.SignalingCode;
-import org.eclipse.californium.core.coap.OptionNumberRegistry.CustomOptionNumberRegistry;
-=======
 import org.eclipse.californium.core.coap.option.IntegerOptionDefinition;
 import org.eclipse.californium.core.coap.option.OptionDefinition;
 import org.eclipse.californium.core.coap.option.StandardOptionRegistry;
->>>>>>> 261defe6
 import org.eclipse.californium.elements.util.Bytes;
 
 /**
@@ -1836,79 +1831,6 @@
 	 * @return this OptionSet for a fluent API.
 	 */
 	public OptionSet addOption(Option option) {
-<<<<<<< HEAD
-		// TODO this is not so elegant ...
-		if (option instanceof SignalingOption) {
-			getOthersInternal().add(option);
-			return this;
-		}
-
-		switch (option.getNumber()) {
-		case OptionNumberRegistry.IF_MATCH:
-			addIfMatch(option.getValue());
-			break;
-		case OptionNumberRegistry.URI_HOST:
-			setUriHost(option.getStringValue());
-			break;
-		case OptionNumberRegistry.ETAG:
-			addETag(option.getValue());
-			break;
-		case OptionNumberRegistry.IF_NONE_MATCH:
-			setIfNoneMatch(true);
-			break;
-		case OptionNumberRegistry.URI_PORT:
-			setUriPort(option.getIntegerValue());
-			break;
-		case OptionNumberRegistry.LOCATION_PATH:
-			addLocationPath(option.getStringValue());
-			break;
-		case OptionNumberRegistry.URI_PATH:
-			addUriPath(option.getStringValue());
-			break;
-		case OptionNumberRegistry.CONTENT_FORMAT:
-			setContentFormat(option.getIntegerValue());
-			break;
-		case OptionNumberRegistry.MAX_AGE:
-			setMaxAge(option.getLongValue());
-			break;
-		case OptionNumberRegistry.URI_QUERY:
-			addUriQuery(option.getStringValue());
-			break;
-		case OptionNumberRegistry.ACCEPT:
-			setAccept(option.getIntegerValue());
-			break;
-		case OptionNumberRegistry.LOCATION_QUERY:
-			addLocationQuery(option.getStringValue());
-			break;
-		case OptionNumberRegistry.PROXY_URI:
-			setProxyUri(option.getStringValue());
-			break;
-		case OptionNumberRegistry.PROXY_SCHEME:
-			setProxyScheme(option.getStringValue());
-			break;
-		case OptionNumberRegistry.BLOCK1:
-			setBlock1(option.getValue());
-			break;
-		case OptionNumberRegistry.BLOCK2:
-			setBlock2(option.getValue());
-			break;
-		case OptionNumberRegistry.SIZE1:
-			setSize1(option.getIntegerValue());
-			break;
-		case OptionNumberRegistry.SIZE2:
-			setSize2(option.getIntegerValue());
-			break;
-		case OptionNumberRegistry.OBSERVE:
-			setObserve(option.getIntegerValue());
-			break;
-		case OptionNumberRegistry.OSCORE:
-			setOscore(option.getValue());
-			break;
-		case OptionNumberRegistry.NO_RESPONSE:
-			setNoResponse(option.getIntegerValue());
-			break;
-		default:
-=======
 		OptionDefinition definition = option.getDefinition();
 		if (StandardOptionRegistry.STANDARD_OPTIONS.contains(definition)) {
 			switch (option.getNumber()) {
@@ -1979,7 +1901,6 @@
 				getOthersInternal().add(option);
 			}
 		} else {
->>>>>>> 261defe6
 			getOthersInternal().add(option);
 		}
 		return this;
@@ -2004,34 +1925,6 @@
 		if (option == null) {
 			throw new NullPointerException("Option must not be null!");
 		}
-<<<<<<< HEAD
-		int number = option.getNumber();
-		// TODO this is not so elegant...
-		if (option instanceof SignalingOption) {
-			SignalingCode code = ((SignalingOption) option).getCode();
-			SignalingOptionNumberRegistry.assertValueLength(code, number, option.getLength());
-			List<Option> others = getOthersInternal();
-			if (SignalingOptionNumberRegistry.isSingleValue(code, number)) {
-				for (int index=0; index < others.size(); ++index) {
-					if (others.get(index).getNumber() == number) {
-						others.remove(index);
-						break;
-					}
-				}
-			}
-			others.add(option);
-		} else {
-			if (OptionNumberRegistry.isCustomOption(number)) {
-				OptionNumberRegistry.assertValueLength(number, option.getLength());
-			}
-			List<Option> others = getOthersInternal();
-			if (OptionNumberRegistry.isSingleValue(number)) {
-				for (int index=0; index < others.size(); ++index) {
-					if (others.get(index).getNumber() == number) {
-						others.remove(index);
-						break;
-					}
-=======
 		OptionDefinition definition = option.getDefinition();
 		List<Option> others = getOthersInternal();
 		if (definition.isSingleValue()) {
@@ -2039,11 +1932,10 @@
 				if (definition.equals(others.get(index).getDefinition())) {
 					others.remove(index);
 					break;
->>>>>>> 261defe6
 				}
 			}
-			others.add(option);
-		}
+		}
+		others.add(option);
 		return this;
 	}
 
@@ -2140,11 +2032,7 @@
 				list = false;
 
 				sb.append('"');
-<<<<<<< HEAD
-				sb.append(opt.getName());
-=======
 				sb.append(opt.getDefinition().getName());
->>>>>>> 261defe6
 				sb.append('"');
 				sb.append(':');
 			} else {
