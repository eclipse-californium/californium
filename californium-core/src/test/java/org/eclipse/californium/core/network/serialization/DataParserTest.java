--- conflicted
+++ resolved
@@ -465,20 +465,12 @@
 		}
 
 		@Override
-<<<<<<< HEAD
-		public Option createOption(Message message, int optionNumber, byte[] value) {
-=======
 		public Option createOption(int code, int optionNumber, byte[] value) {
->>>>>>> 261defe6
 			if (optionError != null) {
 				throw optionError;
 			}
 			try {
-<<<<<<< HEAD
-				return super.createOption(message, optionNumber, value);
-=======
 				return super.createOption(code, optionNumber, value);
->>>>>>> 261defe6
 			} catch (RuntimeException ex) {
 				if (ignoreOptionError) {
 					return null;
@@ -505,21 +497,13 @@
 			this.optionError = optionError;
 		}
 
-<<<<<<< HEAD
-		public Option createOption(Message message, int optionNumber, byte[] value) {
-=======
 		@Override
 		public Option createOption(int code, int optionNumber, byte[] value) {
->>>>>>> 261defe6
 			if (optionError != null) {
 				throw optionError;
 			}
 			try {
-<<<<<<< HEAD
-				return super.createOption(message, optionNumber, value);
-=======
 				return super.createOption(code, optionNumber, value);
->>>>>>> 261defe6
 			} catch (RuntimeException ex) {
 				if (ignoreOptionError) {
 					return null;
